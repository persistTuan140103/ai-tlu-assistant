--- conflicted
+++ resolved
@@ -3,11 +3,7 @@
 import { Chunk } from "../..";
 import { MAX_CHUNK_SIZE } from "../../llm/constants";
 import { cleanFragment, cleanHeader } from "../chunk/markdown";
-<<<<<<< HEAD
 import { PageData } from "./crawl";
-=======
-import { PageData } from "./crawl"
->>>>>>> 221d0200
 
 export type ArticleComponent = {
   title: string;
@@ -136,11 +132,6 @@
     }
 
     let article_components = await extractTitlesAndBodies(article.content);
-<<<<<<< HEAD
-
-=======
-    
->>>>>>> 221d0200
     return {
       url,
       subpath,
@@ -154,11 +145,7 @@
 }
 
 export async function pageToArticle(
-<<<<<<< HEAD
   page: PageData,
-=======
-  page: PageData
->>>>>>> 221d0200
 ): Promise<Article | undefined> {
   try {
     return stringToArticle(page.url, page.html, page.path);
