{
  "name": "continue",
  "icon": "media/terminal-continue.png",
  "repository": {
    "type": "git",
    "url": "https://github.com/continuedev/continue"
  },
  "bugs": {
    "url": "https://github.com/continuedev/continue/issues",
    "email": "nate@continue.dev"
  },
  "homepage": "https://continue.dev",
  "license": "Apache-2.0",
  "displayName": "Continue",
  "pricing": "Free",
  "description": "The open-source coding autopilot",
<<<<<<< HEAD
  "version": "0.0.290",
=======
  "version": "0.0.291",
>>>>>>> 43d55d70
  "publisher": "Continue",
  "engines": {
    "vscode": "^1.67.0"
  },
  "categories": [
    "Other",
    "Education",
    "Machine Learning"
  ],
  "keywords": [
    "openai",
    "chatbot",
    "chatgpt",
    "autocomplete",
    "llm",
    "ai",
    "assistant",
    "chat"
  ],
  "activationEvents": [
    "onStartupFinished",
    "onView:continueGUIView"
  ],
  "main": "./out/extension.js",
  "browser": "./out/extension.js",
  "contributes": {
    "configuration": {
      "title": "Continue",
      "properties": {
        "continue.serverUrl": {
          "type": "string",
          "default": "http://localhost:65432",
          "description": "The URL of the Continue server. Only change this if you are running the server manually. If you want to use an LLM hosted at a custom URL, please see https://continue.dev/docs/customization#change-the-default-llm. All other configuration is done in `~/.continue/config.py`, which you can access by using the '/config' slash command."
        }
      }
    },
    "commands": [
      {
        "command": "continue.acceptDiff",
        "category": "Continue",
        "title": "Accept Diff"
      },
      {
        "command": "continue.rejectDiff",
        "category": "Continue",
        "title": "Reject Diff"
      },
      {
        "command": "continue.quickTextEntry",
        "category": "Continue",
        "title": "Quick Text Entry"
      },
      {
        "command": "continue.quickFix",
        "category": "Continue",
        "title": "Quick Fix with Continue"
      },
      {
        "command": "continue.viewLogs",
        "category": "Continue",
        "title": "View Continue Server Logs"
      },
      {
        "command": "continue.toggleAuxiliaryBar",
        "category": "Continue",
        "title": "Toggle Right Sidebar"
      },
      {
        "command": "continue.focusContinueInputWithEdit",
        "category": "Continue",
        "title": "Focus Continue Input With Edit"
      }
    ],
    "keybindings": [
      {
        "command": "continue.focusContinueInput",
        "mac": "cmd+m",
        "key": "ctrl+m"
      },
      {
        "command": "continue.focusContinueInputWithEdit",
        "mac": "cmd+shift+m",
        "key": "ctrl+shift+m"
      },
      {
        "command": "continue.acceptDiff",
        "mac": "shift+cmd+enter",
        "key": "shift+ctrl+enter"
      },
      {
        "command": "continue.rejectDiff",
        "mac": "shift+cmd+backspace",
        "key": "shift+ctrl+backspace"
      },
      {
        "command": "continue.quickTextEntry",
        "mac": "cmd+shift+l",
        "key": "ctrl+shift+l"
      },
      {
        "command": "continue.toggleAuxiliaryBar",
        "mac": "alt+cmd+m",
        "key": "alt+ctrl+m"
      }
    ],
    "menus": {
      "view/title": []
    },
    "viewsContainers": {
      "activitybar": [
        {
          "id": "continue",
          "title": "Continue  ",
          "icon": "media/continue-dev-square.png"
        }
      ]
    },
    "views": {
      "continue": [
        {
          "type": "webview",
          "id": "continue.continueGUIView",
          "name": "  )",
          "visibility": "visible"
        }
      ]
    },
    "walkthroughs": [
      {
        "id": "continue",
        "title": "Getting Started",
        "description": "Learn how to use Continue",
        "steps": [
          {
            "id": "edit",
            "title": "Edit in natural language",
            "description": "Highlight a section of code and instruct Continue to refactor it (e.g. `/edit rewrite this function to be async`)",
            "media": {
              "image": "media/edit.png",
              "altText": "Empty image"
            },
            "completionEvents": []
          },
          {
            "id": "explain",
            "title": "Get possible explanations",
            "description": "Ask Continue about a part of your code to get another perspective (e.g. `where in the page should I be making this request to the backend?`)",
            "media": {
              "image": "media/explain.png",
              "altText": "Empty image"
            },
            "completionEvents": []
          },
          {
            "id": "generate",
            "title": "Generate files from scratch",
            "description": "Let Continue build the scaffolding of Python scripts, React components, and more (e.g. `/edit here is a connector for postgres, now write one for kafka`)",
            "media": {
              "image": "media/generate.png",
              "altText": "Empty image"
            },
            "completionEvents": []
          }
        ]
      }
    ]
  },
  "scripts": {
    "esbuild-base": "node esbuild.mjs",
    "vscode:prepublish": "npm run esbuild-base -- --minify",
    "esbuild": "npm run esbuild-base -- --sourcemap",
    "esbuild-watch": "npm run esbuild-base -- --sourcemap --watch",
    "tsc": "tsc -p ./",
    "tsc-watch": "tsc -watch -p ./",
    "typegen": "node scripts/typegen.js",
    "rebuild": "electron-rebuild -v 19.1.8 node-pty",
    "lint": "eslint src --ext ts",
    "build-test": "tsc && node esbuild.test.mjs",
    "test": "npm run build-test && node ./out/test-runner/runTestOnVSCodeHost.js",
<<<<<<< HEAD
    "package": "node scripts/package.js"
=======
    "package": "npm install && npm run typegen && cd react-app && npm install && npm run build && cd .. && mkdir -p ./build && vsce package --out ./build"
>>>>>>> 43d55d70
  },
  "devDependencies": {
    "@nestjs/common": "^8.4.7",
    "@openapitools/openapi-generator-cli": "^2.5.2",
    "@types/glob": "^8.0.0",
    "@types/mocha": "^10.0.1",
    "@types/node": "16.x",
    "@types/node-fetch": "^2.6.2",
    "@types/react-dom": "^18.2.4",
    "@types/request": "^2.48.8",
    "@types/vscode": "1.67",
    "@types/ws": "^8.5.4",
    "@typescript-eslint/eslint-plugin": "^5.45.0",
    "@typescript-eslint/parser": "^5.45.0",
    "@vscode/test-electron": "^2.2.0",
    "esbuild": "^0.17.19",
    "eslint": "^8.28.0",
    "glob": "^8.0.3",
    "json-schema-to-typescript": "^12.0.0",
    "mocha": "^10.1.0",
    "ts-jest": "^29.1.1",
    "typescript": "^4.9.3",
    "vite": "^4.3.9",
    "vsce": "^2.15.0"
  },
  "dependencies": {
    "@electron/rebuild": "^3.2.10",
    "@reduxjs/toolkit": "^1.9.3",
    "axios": "^1.2.5",
    "downshift": "^7.6.0",
    "fkill": "^8.1.0",
    "highlight.js": "^11.7.0",
    "highlightable": "^1.3.0-beta.0",
    "posthog-js": "^1.68.3",
    "react-markdown": "^8.0.7",
    "react-redux": "^8.0.5",
    "request": "^2.88.2",
    "strip-ansi": "^7.1.0",
    "tailwindcss": "^3.3.2",
    "vscode-languageclient": "^8.0.2",
    "ws": "^8.13.0"
  },
  "optionalDependencies": {
    "@esbuild/android-arm": "^0.18.17"
  }
}<|MERGE_RESOLUTION|>--- conflicted
+++ resolved
@@ -14,11 +14,7 @@
   "displayName": "Continue",
   "pricing": "Free",
   "description": "The open-source coding autopilot",
-<<<<<<< HEAD
-  "version": "0.0.290",
-=======
   "version": "0.0.291",
->>>>>>> 43d55d70
   "publisher": "Continue",
   "engines": {
     "vscode": "^1.67.0"
@@ -198,11 +194,7 @@
     "lint": "eslint src --ext ts",
     "build-test": "tsc && node esbuild.test.mjs",
     "test": "npm run build-test && node ./out/test-runner/runTestOnVSCodeHost.js",
-<<<<<<< HEAD
     "package": "node scripts/package.js"
-=======
-    "package": "npm install && npm run typegen && cd react-app && npm install && npm run build && cd .. && mkdir -p ./build && vsce package --out ./build"
->>>>>>> 43d55d70
   },
   "devDependencies": {
     "@nestjs/common": "^8.4.7",
