import { NodeViewWrapper } from "@tiptap/react";
import { ContextItemWithId } from "core";
import { vscBadgeBackground } from "..";
import CodeSnippetPreview from "../markdown/CodeSnippetPreview";
import { useSelector } from "react-redux";
import { RootState } from "../../redux/store";

<<<<<<< HEAD
export const CodeBlockComponent = ({
  node,
  deleteNode,
  selected,
  editor,
  updateAttributes,
}: any) => {
=======
export const CodeBlockComponent = (props: any) => {
  const { node, deleteNode, selected, editor, updateAttributes } = props;
>>>>>>> 51f4d1b4
  const item: ContextItemWithId = node.attrs.item;
  // const contextItems = useSelector(
  //   (store: RootState) =>
  //     store.state.history[store.state.history.length - 1].contextItems,
  // );
  // const isFirstContextItem = item.id === contextItems[0]?.id;
  const isFirstContextItem = false;

<<<<<<< HEAD
  const contextItems = useSelector(
    (state: RootState) => state.state.context.items,
  );
=======
>>>>>>> 51f4d1b4
  return (
    <NodeViewWrapper className="code-block-with-content" as="p">
      <CodeSnippetPreview
        borderColor={
          isFirstContextItem
            ? "#d0d"
            : selected
              ? vscBadgeBackground
              : undefined
        }
        item={item}
        onDelete={() => {
          deleteNode();
        }}
      />
    </NodeViewWrapper>
  );
};<|MERGE_RESOLUTION|>--- conflicted
+++ resolved
@@ -2,35 +2,17 @@
 import { ContextItemWithId } from "core";
 import { vscBadgeBackground } from "..";
 import CodeSnippetPreview from "../markdown/CodeSnippetPreview";
-import { useSelector } from "react-redux";
-import { RootState } from "../../redux/store";
 
-<<<<<<< HEAD
-export const CodeBlockComponent = ({
-  node,
-  deleteNode,
-  selected,
-  editor,
-  updateAttributes,
-}: any) => {
-=======
 export const CodeBlockComponent = (props: any) => {
   const { node, deleteNode, selected, editor, updateAttributes } = props;
->>>>>>> 51f4d1b4
   const item: ContextItemWithId = node.attrs.item;
   // const contextItems = useSelector(
   //   (store: RootState) =>
   //     store.state.history[store.state.history.length - 1].contextItems,
   // );
   // const isFirstContextItem = item.id === contextItems[0]?.id;
-  const isFirstContextItem = false;
+  const isFirstContextItem = false; // TODO: fix this, decided not worth the insane renders for now
 
-<<<<<<< HEAD
-  const contextItems = useSelector(
-    (state: RootState) => state.state.context.items,
-  );
-=======
->>>>>>> 51f4d1b4
   return (
     <NodeViewWrapper className="code-block-with-content" as="p">
       <CodeSnippetPreview
