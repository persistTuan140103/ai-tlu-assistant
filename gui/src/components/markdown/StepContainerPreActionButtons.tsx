import { useContext, useRef, useState } from "react";
import styled from "styled-components";
import {
  CommandLineIcon,
  PlayIcon,
  ArrowLeftEndOnRectangleIcon,
} from "@heroicons/react/24/outline";
import { defaultBorderRadius, vscEditorBackground } from "..";
import { IdeMessengerContext } from "../../context/IdeMessenger";
import { isJetBrains } from "../../util";
import { isTerminalCodeBlock, getTerminalCommand } from "./utils";
import HeaderButtonWithToolTip from "../gui/HeaderButtonWithToolTip";
import { CopyIconButton } from "../gui/CopyIconButton";
import { v4 as uuidv4 } from "uuid";
import { useWebviewListener } from "../../hooks/useWebviewListener";
import { useAppSelector } from "../../redux/hooks";
import {
  selectDefaultModel,
  selectUIConfig,
} from "../../redux/slices/configSlice";

const TopDiv = styled.div`
  outline: 0.5px solid rgba(153, 153, 152);
  outline-offset: -0.5px;
  border-radius: ${defaultBorderRadius};
  margin-bottom: 8px;
  background-color: ${vscEditorBackground};
`;

const HoverDiv = styled.div`
  position: sticky;
  top: 0;
  left: 100%;
  height: 0;
  width: 0;
  overflow: visible;
  z-index: 100;
`;

const InnerHoverDiv = styled.div<{ isBottomToolbarPosition: boolean }>`
  position: absolute;
  ${(props) => (props.isBottomToolbarPosition ? "bottom: 3px;" : "top: -11px;")}
  right: 10px;
  display: flex;
  padding: 1px 2px;
  gap: 4px;
  border: 0.5px solid #8888;
  border-radius: ${defaultBorderRadius};
  background-color: ${vscEditorBackground};
`;

interface StepContainerPreActionButtonsProps {
  language: string;
  codeBlockContent: string;
  codeBlockIndex: number;
  children: any;
}

export default function StepContainerPreActionButtons({
  language,
  codeBlockContent,
  codeBlockIndex,
  children,
}: StepContainerPreActionButtonsProps) {
  const [hovering, setHovering] = useState(false);
  const ideMessenger = useContext(IdeMessengerContext);
<<<<<<< HEAD
  const uiConfig = useAppSelector(selectUIConfig);
  const streamIdRef = useRef<string | null>(null);
  const nextCodeBlockIndex = useAppSelector(
    (state) => state.session.codeBlockApplyStates.curIndex,
=======
  const uiConfig = useUIConfig();
  const streamIdRef = useRef<string>(uuidv4());
  const nextCodeBlockIndex = useSelector(
    (state: RootState) => state.state.nextCodeBlockToApplyIndex,
>>>>>>> 315f75e7
  );

  const isBottomToolbarPosition =
    uiConfig?.codeBlockToolbarPosition == "bottom";
  const shouldRunTerminalCmd =
    !isJetBrains() && isTerminalCodeBlock(language, codeBlockContent);
  const isNextCodeBlock = nextCodeBlockIndex === codeBlockIndex;

<<<<<<< HEAD
  if (streamIdRef.current === null) {
    streamIdRef.current = uuidv4();
  }

  const defaultModel = useAppSelector(selectDefaultModel);

=======
  const defaultModel = useSelector(defaultModelSelector);
>>>>>>> 315f75e7
  function onClickApply() {
    if (!defaultModel) {
      return;
    }
    ideMessenger.post("applyToFile", {
      streamId: streamIdRef.current,
      text: codeBlockContent,
      curSelectedModelTitle: defaultModel.title,
    });
  }

  async function onClickRunTerminal(): Promise<void> {
    if (shouldRunTerminalCmd) {
      return ideMessenger.ide.runCommand(getTerminalCommand(codeBlockContent));
    }
  }

  // Handle apply keyboard shortcut
  useWebviewListener(
    "applyCodeFromChat",
    async () => onClickApply(),
    [isNextCodeBlock, codeBlockContent],
    !isNextCodeBlock,
  );

  if (!hovering) {
    return (
      <TopDiv
        tabIndex={-1}
        onMouseEnter={() => setHovering(true)}
        onMouseLeave={() => setHovering(false)}
      >
        {children}
      </TopDiv>
    );
  }

  return (
    <TopDiv
      tabIndex={-1}
      onMouseEnter={() => setHovering(true)}
      onMouseLeave={() => setHovering(false)}
    >
      <HoverDiv>
        <InnerHoverDiv isBottomToolbarPosition={isBottomToolbarPosition}>
          {shouldRunTerminalCmd && (
            <HeaderButtonWithToolTip
              text="Run in terminal"
              style={{ backgroundColor: vscEditorBackground }}
              onClick={onClickRunTerminal}
            >
              <CommandLineIcon className="h-4 w-4 text-gray-400" />
            </HeaderButtonWithToolTip>
          )}
          <HeaderButtonWithToolTip
            text="Apply"
            style={{ backgroundColor: vscEditorBackground }}
            onClick={onClickApply}
          >
            <PlayIcon className="h-4 w-4 text-gray-400" />
          </HeaderButtonWithToolTip>
          <HeaderButtonWithToolTip
            text="Insert at cursor"
            style={{ backgroundColor: vscEditorBackground }}
            onClick={() =>
              ideMessenger.post("insertAtCursor", { text: codeBlockContent })
            }
          >
            <ArrowLeftEndOnRectangleIcon className="h-4 w-4 text-gray-400" />
          </HeaderButtonWithToolTip>
          <CopyIconButton text={codeBlockContent} />
        </InnerHoverDiv>
      </HoverDiv>
      {children}
    </TopDiv>
  );
}<|MERGE_RESOLUTION|>--- conflicted
+++ resolved
@@ -64,17 +64,10 @@
 }: StepContainerPreActionButtonsProps) {
   const [hovering, setHovering] = useState(false);
   const ideMessenger = useContext(IdeMessengerContext);
-<<<<<<< HEAD
   const uiConfig = useAppSelector(selectUIConfig);
   const streamIdRef = useRef<string | null>(null);
   const nextCodeBlockIndex = useAppSelector(
     (state) => state.session.codeBlockApplyStates.curIndex,
-=======
-  const uiConfig = useUIConfig();
-  const streamIdRef = useRef<string>(uuidv4());
-  const nextCodeBlockIndex = useSelector(
-    (state: RootState) => state.state.nextCodeBlockToApplyIndex,
->>>>>>> 315f75e7
   );
 
   const isBottomToolbarPosition =
@@ -83,16 +76,12 @@
     !isJetBrains() && isTerminalCodeBlock(language, codeBlockContent);
   const isNextCodeBlock = nextCodeBlockIndex === codeBlockIndex;
 
-<<<<<<< HEAD
   if (streamIdRef.current === null) {
     streamIdRef.current = uuidv4();
   }
 
   const defaultModel = useAppSelector(selectDefaultModel);
 
-=======
-  const defaultModel = useSelector(defaultModelSelector);
->>>>>>> 315f75e7
   function onClickApply() {
     if (!defaultModel) {
       return;
