import { ChatHistoryItem } from "core";
import { stripImages } from "core/llm/images";
import { useEffect, useState } from "react";
import { useDispatch } from "react-redux";
import styled from "styled-components";
import { vscBackground } from "..";
<<<<<<< HEAD
import { getFontSize } from "../../util";
import StyledMarkdownPreview from "../markdown/StyledMarkdownPreview";
import ResponseActions from "./ResponseActions";
import { deleteMessage } from "../../redux/slices/sessionSlice";
import { useAppSelector } from "../../redux/hooks";
import { selectUIConfig } from "../../redux/slices/configSlice";
=======
import useUIConfig from "../../hooks/useUIConfig";
import { deleteMessage } from "../../redux/slices/stateSlice";
import { RootState } from "../../redux/store";
import { getFontSize } from "../../util";
import StyledMarkdownPreview from "../markdown/StyledMarkdownPreview";
import ResponseActions from "./ResponseActions";
>>>>>>> 315f75e7

interface StepContainerProps {
  item: ChatHistoryItem;
  index: number;
  isLast: boolean;
}

const ContentDiv = styled.div<{ fontSize?: number }>`
  padding-top: 4px;
  background-color: ${vscBackground};
  font-size: ${getFontSize()}px;
  overflow: hidden;
`;

export default function StepContainer(props: StepContainerProps) {
  const dispatch = useDispatch();
  const [isTruncated, setIsTruncated] = useState(false);
  const isStreaming = useAppSelector((store) => store.session.isStreaming);
  // const curCheckpointIndex = useAppSelector(
  //   (store: RootState) => store.state.curCheckpointIndex,
  // );
  // const isInEditMode = useSelector(
  //   (store: RootState) => store.editModeState.isInEditMode,
  // );
  const uiConfig = useAppSelector(selectUIConfig);
  const shouldHideActions = isStreaming && props.isLast;

  // const isStepAheadOfCurCheckpoint =
  //   isInEditMode && Math.floor(props.index / 2) > curCheckpointIndex;

  useEffect(() => {
    if (!isStreaming) {
      const content = stripImages(props.item.message.content).trim();
      const endingPunctuation = [".", "?", "!", "```"];

      // If not ending in punctuation or emoji, we assume the response got truncated
      if (
        !(
          endingPunctuation.some((p) => content.endsWith(p)) ||
          /\p{Emoji}/u.test(content.slice(-2))
        )
      ) {
        setIsTruncated(true);
      } else {
        setIsTruncated(false);
      }
    }
  }, [props.item.message.content, isStreaming]);

  function onDelete() {
    dispatch(deleteMessage(props.index));
  }

  function onContinueGeneration() {
    window.postMessage(
      {
        messageType: "userInput",
        data: {
          input: "Continue your response exactly where you left off:",
        },
      },
      "*",
    );
  }

  return (
    <div
      // className={isStepAheadOfCurCheckpoint ? "opacity-25" : "relative"}
      style={{
        minHeight: props.isLast ? "50vh" : 0,
      }}
    >
      <ContentDiv>
        {uiConfig?.displayRawMarkdown ? (
          <pre
            className="max-w-full overflow-x-auto whitespace-pre-wrap break-words p-4"
            style={{ fontSize: getFontSize() - 2 }}
          >
            {stripImages(props.item.message.content)}
          </pre>
        ) : (
          <StyledMarkdownPreview
            isRenderingInStepContainer
            source={stripImages(props.item.message.content)}
            itemIndex={props.index}
          />
        )}
      </ContentDiv>
      {/* We want to occupy space in the DOM regardless of whether the actions are visible to avoid jank on */}
      <div className={`mt-2 h-7 transition-opacity duration-300 ease-in-out`}>
        {!shouldHideActions && (
          <ResponseActions
            isTruncated={isTruncated}
            onDelete={onDelete}
            onContinueGeneration={onContinueGeneration}
            index={props.index}
            item={props.item}
          />
        )}
      </div>
    </div>
  );
}<|MERGE_RESOLUTION|>--- conflicted
+++ resolved
@@ -4,21 +4,12 @@
 import { useDispatch } from "react-redux";
 import styled from "styled-components";
 import { vscBackground } from "..";
-<<<<<<< HEAD
+import { deleteMessage } from "../../redux/slices/stateSlice";
 import { getFontSize } from "../../util";
 import StyledMarkdownPreview from "../markdown/StyledMarkdownPreview";
 import ResponseActions from "./ResponseActions";
-import { deleteMessage } from "../../redux/slices/sessionSlice";
 import { useAppSelector } from "../../redux/hooks";
 import { selectUIConfig } from "../../redux/slices/configSlice";
-=======
-import useUIConfig from "../../hooks/useUIConfig";
-import { deleteMessage } from "../../redux/slices/stateSlice";
-import { RootState } from "../../redux/store";
-import { getFontSize } from "../../util";
-import StyledMarkdownPreview from "../markdown/StyledMarkdownPreview";
-import ResponseActions from "./ResponseActions";
->>>>>>> 315f75e7
 
 interface StepContainerProps {
   item: ChatHistoryItem;
