--- conflicted
+++ resolved
@@ -21,14 +21,16 @@
 import { usePostHog } from "posthog-js/react";
 import { useEffect, useRef, useState } from "react";
 import { useSelector } from "react-redux";
-import resolveEditorContent from "../components/mainInput/resolveInput";
+import resolveEditorContent, {
+  hasSlashCommandOrContextProvider,
+} from "../components/mainInput/resolveInput";
 import { IIdeMessenger } from "../context/IdeMessenger";
 import { defaultModelSelector } from "../redux/selectors/modelSelectors";
 import {
   abortStream,
   acceptToolCall,
   addPromptCompletionPair,
-  clearLastEmptyResponse,
+  clearLastResponse,
   initNewActiveMessage,
   resetNextCodeBlockToApplyIndex,
   resubmitAtIndex,
@@ -36,6 +38,7 @@
   setCurCheckpointIndex,
   setInactive,
   setIsGatheringContext,
+  setIsInMultifileEdit,
   setMessageAtIndex,
   streamUpdate,
 } from "../redux/slices/stateSlice";
@@ -74,7 +77,6 @@
   }, [active]);
 
   async function _streamNormalInput(messages: ChatMessage[]) {
-<<<<<<< HEAD
     try {
       if (!defaultModel) {
         throw new Error("Default model not defined");
@@ -93,29 +95,15 @@
         }
         dispatch(streamUpdate(next.value as ChatMessage));
         next = await gen.next();
-=======
-    if (!defaultModel) {
-      throw new Error("Default model not defined");
-    }
-    const gen = ideMessenger.llmStreamChat(
-      defaultModel.title,
-      streamAborter.signal,
-      messages,
-    );
-    let next = await gen.next();
-    while (!next.done) {
-      if (!activeRef.current) {
-        dispatch(abortStream());
-        break;
->>>>>>> 28c84c82
-      }
-      dispatch(streamUpdate(stripImages((next.value as ChatMessage).content)));
-      next = await gen.next();
-    }
-
-    let returnVal = next.value as PromptLog;
-    if (returnVal) {
-      dispatch(addPromptCompletionPair([returnVal]));
+      }
+
+      let returnVal = next.value as PromptLog;
+      if (returnVal) {
+        dispatch(addPromptCompletionPair([returnVal]));
+      }
+    } catch (e) {
+      // If there's an error, we should clear the response so there aren't two input boxes
+      dispatch(clearLastResponse());
     }
   }
 
@@ -165,35 +153,29 @@
       }
     }, 100);
 
-    try {
-      for await (const update of ideMessenger.streamRequest(
-        "command/run",
-        {
-          input,
-          history: messages,
-          modelTitle,
-          slashCommandName: slashCommand.name,
-          contextItems,
-          params: slashCommand.params,
-          historyIndex,
-          selectedCode,
-        },
-        streamAborter.signal,
-      )) {
-        if (!activeRef.current) {
-          dispatch(abortStream());
-          clearInterval(checkActiveInterval);
-          break;
-        }
-        if (typeof update === "string") {
-          dispatch(streamUpdate(update));
-        }
-      }
-    } catch (e) {
-      throw e;
-    } finally {
-      clearInterval(checkActiveInterval);
-    }
+    for await (const update of ideMessenger.streamRequest(
+      "command/run",
+      {
+        input,
+        history: messages,
+        modelTitle,
+        slashCommandName: slashCommand.name,
+        contextItems,
+        params: slashCommand.params,
+        historyIndex,
+        selectedCode,
+      },
+      streamAborter.signal,
+    )) {
+      if (!activeRef.current) {
+        dispatch(abortStream());
+        break;
+      }
+      if (typeof update === "string") {
+        dispatch(streamUpdate(update));
+      }
+    }
+    clearInterval(checkActiveInterval);
   }
 
   function resetStateForNewMessage() {
@@ -205,22 +187,29 @@
     editorState: JSONContent,
     modifiers: InputModifiers,
     ideMessenger: IIdeMessenger,
-<<<<<<< HEAD
-=======
-    index?: number,
     promptPreamble?: string,
->>>>>>> 28c84c82
   ) {
     // Resolve context providers and construct new history
-    dispatch(setIsGatheringContext(true));
-    const [selectedContextItems, selectedCode, content] =
+    const shouldGatherContext =
+      modifiers.useCodebase || hasSlashCommandOrContextProvider(editorState);
+
+    if (shouldGatherContext) {
+      dispatch(
+        setIsGatheringContext({
+          isGathering: true,
+          gatheringMessage: "Gathering Context",
+        }),
+      );
+    }
+
+    let [selectedContextItems, selectedCode, content] =
       await resolveEditorContent(
         editorState,
         modifiers,
         ideMessenger,
         defaultContextProviders,
-      );
-    dispatch(setIsGatheringContext(false));
+        dispatch,
+      );
 
     // Automatically use currently open file
     if (!modifiers.noContext) {
@@ -261,11 +250,22 @@
       }
     }
 
+    await updateFileSymbolsFromContextItems(
+      selectedContextItems,
+      ideMessenger,
+      dispatch,
+    );
+
+    if (promptPreamble) {
+      typeof content === "string"
+        ? (content += promptPreamble)
+        : (content.at(-1).text += promptPreamble);
+    }
+
     // dispatch(addContextItems(contextItems));
     return { selectedContextItems, selectedCode, content };
   }
 
-<<<<<<< HEAD
   async function handleErrors(runStream: () => any): Promise<void> {
     try {
       await runStream();
@@ -286,6 +286,7 @@
     modifiers: InputModifiers,
     ideMessenger: IIdeMessenger,
     index?: number,
+    promptPreamble?: string,
   ) {
     if (typeof index === "number") {
       dispatch(resubmitAtIndex({ index, editorState }));
@@ -294,77 +295,6 @@
     }
 
     resetStateForNewMessage();
-=======
-      if (shouldGatherContext) {
-        dispatch(
-          setIsGatheringContext({
-            isGathering: true,
-            gatheringMessage: "Gathering Context",
-          }),
-        );
-      }
-
-      // Resolve context providers and construct new history
-      let [selectedContextItems, selectedCode, content] =
-        await resolveEditorContent(
-          editorState,
-          modifiers,
-          ideMessenger,
-          defaultContextProviders,
-          dispatch,
-        );
-
-      // Automatically use currently open file
-      if (!modifiers.noContext) {
-        const usingFreeTrial = defaultModel?.provider === "free-trial";
-
-        const currentFile = await ideMessenger.ide.getCurrentFile();
-        if (currentFile) {
-          let currentFileContents = currentFile.contents;
-          if (usingFreeTrial) {
-            currentFileContents = currentFile.contents
-              .split("\n")
-              .slice(0, 1000)
-              .join("\n");
-          }
-          if (
-            !selectedContextItems.find(
-              (item) => item.uri?.value === currentFile.path,
-            )
-          ) {
-            // don't add the file if it's already in the context items
-            selectedContextItems.unshift({
-              content: `The following file is currently open. Don't reference it if it's not relevant to the user's message.\n\n\`\`\`${getRelativePath(
-                currentFile.path,
-                await ideMessenger.ide.getWorkspaceDirs(),
-              )}\n${currentFileContents}\n\`\`\``,
-              name: `Active file: ${getBasename(currentFile.path)}`,
-              description: currentFile.path,
-              id: {
-                itemId: currentFile.path,
-                providerTitle: "file",
-              },
-              uri: {
-                type: "file",
-                value: currentFile.path,
-              },
-            });
-          }
-        }
-      }
-
-      await updateFileSymbolsFromContextItems(
-        selectedContextItems,
-        ideMessenger,
-        dispatch,
-      );
-
-      if (promptPreamble) {
-        typeof content === "string"
-          ? (content += promptPreamble)
-          : (content.at(-1).text += promptPreamble);
-      }
->>>>>>> 28c84c82
 
     if (index) {
       dispatch(setCurCheckpointIndex(Math.floor(index / 2)));
@@ -374,6 +304,7 @@
       editorState,
       modifiers,
       ideMessenger,
+      promptPreamble,
     );
 
     const message: ChatMessage = {
@@ -436,12 +367,12 @@
     }
   }
 
-<<<<<<< HEAD
   async function streamResponse(
     editorState: JSONContent,
     modifiers: InputModifiers,
     ideMessenger: IIdeMessenger,
     index?: number,
+    promptPreamble?: string,
   ) {
     await handleErrors(() =>
       streamResponseWithoutErrorHandling(
@@ -449,6 +380,7 @@
         modifiers,
         ideMessenger,
         index,
+        promptPreamble,
       ),
     );
   }
@@ -485,40 +417,6 @@
       );
       await _streamNormalInput(messages);
     });
-=======
-      if (!commandAndInput) {
-        await _streamNormalInput(messages);
-      } else {
-        const [slashCommand, commandInput] = commandAndInput;
-
-        let updatedContextItems = [];
-
-        posthog.capture("step run", {
-          step_name: slashCommand.name,
-          params: {},
-        });
-
-        await _streamSlashCommand(
-          messages,
-          slashCommand,
-          commandInput,
-          historyIndex,
-          selectedCode,
-          updatedContextItems,
-        );
-      }
-    } catch (e: any) {
-      dispatch(clearLastEmptyResponse());
-      console.debug("Error streaming response: ", e);
-      ideMessenger.post("showToast", [
-        "error",
-        `Error streaming response: ${e.message}`,
-      ]);
-    } finally {
-      dispatch(setInactive());
-      triggerSave(!save);
-    }
->>>>>>> 28c84c82
   }
 
   return {
