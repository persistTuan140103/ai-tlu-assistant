--- conflicted
+++ resolved
@@ -7,12 +7,14 @@
   groupByLastNPathParts,
 } from "core/util";
 import MiniSearch, { SearchResult } from "minisearch";
-<<<<<<< HEAD
-import { useCallback, useContext, useEffect, useMemo, useState } from "react";
-=======
-import { useCallback, useContext, useEffect, useMemo, useRef, useState } from "react";
-import { useSelector } from "react-redux";
->>>>>>> 1ee9d7cb
+import {
+  useCallback,
+  useContext,
+  useEffect,
+  useMemo,
+  useRef,
+  useState,
+} from "react";
 import { IdeMessengerContext } from "./IdeMessenger";
 import { selectContextProviderDescriptions } from "../redux/selectors";
 import { useWebviewListener } from "../hooks/useWebviewListener";
@@ -45,7 +47,10 @@
 const SubmenuContextProvidersContext =
   createContext<SubtextContextProvidersContextType>(initialContextProviders);
 
-function isOpenFilesChanged(newFiles: { id: string; }[], oldFiles: { id: string; }[]) {
+function isOpenFilesChanged(
+  newFiles: { id: string }[],
+  oldFiles: { id: string }[],
+) {
   if (newFiles.length > oldFiles.length) {
     return true;
   }
