--- conflicted
+++ resolved
@@ -24,11 +24,8 @@
         <projectService
                 id="AutocompleteLookupListener"
                 serviceImplementation="com.github.continuedev.continueintellijextension.autocomplete.AutocompleteLookupListener"/>
-<<<<<<< HEAD
-=======
         <statusBarWidgetFactory implementation="com.github.continuedev.continueintellijextension.autocomplete.AutocompleteSpinnerWidgetFactory"
                                 id="AutocompleteSpinnerWidget"/>
->>>>>>> c704783d
     </extensions>
 
     <resource-bundle>messages.MyBundle</resource-bundle>
