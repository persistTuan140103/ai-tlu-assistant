--- conflicted
+++ resolved
@@ -2329,12 +2329,7 @@
                 "cohere",
                 "free-trial",
                 "gemini",
-                "voyage",
-<<<<<<< HEAD
-=======
-                "nvidia",
->>>>>>> d5b70cc3
-                "bedrock"
+                "voyage"
               ]
             },
             "model": {
